# ============================================================================ #
# Copyright (c) 2025 NVIDIA Corporation & Affiliates.                          #
# All rights reserved.                                                         #
#                                                                              #
# This source code and the accompanying materials are made available under     #
# the terms of the Apache License 2.0 which accompanies this distribution.     #
# ============================================================================ #
# [Begin Documentation]
import numpy as np
import cudaq
import cudaq_qec as qec

# Get a QEC code
cudaq.set_target("stim")
steane = qec.get_code("steane")

# Get the parity check matrix of a code
# Can get the full code, or for CSS codes
# just the X or Z component
H = steane.get_parity()
print(f"H:\n{H}")
observables = steane.get_pauli_observables_matrix()
Lz = steane.get_observables_z()
print(f"observables:\n{observables}")
print(f"Lz:\n{Lz}")

nShots = 3
nRounds = 4

# Uncomment for repeatability
# cudaq.set_random_seed(13)

# error probability
p = 0.01
noise = cudaq.NoiseModel()
noise.add_all_qubit_channel("x", cudaq.Depolarization2(p), 1)

# prepare logical |0> state, tells the sampler to do z-basis experiment
statePrep = qec.operation.prep0
# our expected measurement in this state is 0
expected_value = 0

# For large runs, set verbose to False to suppress output
verbose = nShots <= 10

<<<<<<< HEAD

=======
>>>>>>> dedbbba2
# sample the steane memory circuit with noise on each cx gate
# reading out the syndromes after each stabilizer round (xor'd against the previous)
# and readout out the data qubits at the end of the experiment
syndromes, data = qec.sample_memory_circuit(steane, statePrep, nShots, nRounds,
                                            noise)
if verbose:
    print("From sample function:\n")
    print("syndromes:\n", syndromes)
    print("data:\n", data)

# Get a decoder
decoder = qec.get_decoder("single_error_lut", H)
nLogicalErrors = 0

# Logical Mz each shot (use Lx if preparing in X-basis)
logical_measurements = (Lz @ data.transpose()) % 2
# only one logical qubit, so do not need the second axis
logical_measurements = logical_measurements.flatten()
if verbose:
    print("LMz:\n", logical_measurements)

# organize data by shot and round if desired
syndromes = syndromes.reshape((nShots, nRounds, syndromes.shape[1]))

# initialize a Pauli frame to track logical flips
# through the stabilizer rounds
pauli_frame = np.array([0, 0], dtype=np.uint8)
for shot in range(0, nShots):
    if verbose:
        print("shot:", shot)
    for syndrome in syndromes[shot]:
        if verbose:
            print("syndrome:", syndrome)
<<<<<<< HEAD
        # decode the syndrome
        convergence, result = decoder.decode(syndrome)
=======
        # Decode the syndrome
        convergence, result, opt = decoder.decode(syndrome)
>>>>>>> dedbbba2
        data_prediction = np.array(result, dtype=np.uint8)

        # see if the decoded result anti-commutes with the observables
        if verbose:
            print("decode result:", data_prediction)
        decoded_observables = (observables @ data_prediction) % 2
        if verbose:
            print("decoded_observables:", decoded_observables)

        # update pauli frame
        pauli_frame = (pauli_frame + decoded_observables) % 2
        if verbose:
            print("pauli frame:", pauli_frame)

    # after pauli frame has tracked corrections through the rounds
    # apply the pauli frame correction to the measurement, and see
    # if this matches the state we intended to prepare
    # We prepared |0>, so we check if logical measurement Mz + Pf_X = 0
    corrected_mz = (logical_measurements[shot] + pauli_frame[0]) % 2
    if verbose:
        print("Expected value:", expected_value)
        print("Corrected value:", corrected_mz)
    if (corrected_mz != expected_value):
        nLogicalErrors += 1

# Count how many shots the decoder failed to correct the errors
print(f"Number of logical errors out of {nShots} shots: {nLogicalErrors}")<|MERGE_RESOLUTION|>--- conflicted
+++ resolved
@@ -43,10 +43,6 @@
 # For large runs, set verbose to False to suppress output
 verbose = nShots <= 10
 
-<<<<<<< HEAD
-
-=======
->>>>>>> dedbbba2
 # sample the steane memory circuit with noise on each cx gate
 # reading out the syndromes after each stabilizer round (xor'd against the previous)
 # and readout out the data qubits at the end of the experiment
@@ -80,13 +76,8 @@
     for syndrome in syndromes[shot]:
         if verbose:
             print("syndrome:", syndrome)
-<<<<<<< HEAD
-        # decode the syndrome
-        convergence, result = decoder.decode(syndrome)
-=======
         # Decode the syndrome
         convergence, result, opt = decoder.decode(syndrome)
->>>>>>> dedbbba2
         data_prediction = np.array(result, dtype=np.uint8)
 
         # see if the decoded result anti-commutes with the observables
