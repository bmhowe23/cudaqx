{
  "cudaq": {
    "repository": "NVIDIA/cuda-quantum",
<<<<<<< HEAD
    "ref": "11d43ecf2666b0ef8ad0600f70abc75abb156473"
=======
    "ref": "ed564a8401bbed88602d497ce990c54a79437c3f"
>>>>>>> df6b3a06
  }
}<|MERGE_RESOLUTION|>--- conflicted
+++ resolved
@@ -1,10 +1,6 @@
 {
   "cudaq": {
     "repository": "NVIDIA/cuda-quantum",
-<<<<<<< HEAD
-    "ref": "11d43ecf2666b0ef8ad0600f70abc75abb156473"
-=======
-    "ref": "ed564a8401bbed88602d497ce990c54a79437c3f"
->>>>>>> df6b3a06
+    "ref": "b8702a39141035b7097cd7f81b5eb6f3f55aae92"
   }
 }