--- conflicted
+++ resolved
@@ -53,11 +53,7 @@
           .cudaq_version
       run: |
         hash=${{ hashFiles(format('{0}', env.to_hash)) }}
-<<<<<<< HEAD
-        echo "main=cudaq-${{ matrix.platform }}-${{ inputs.ref }}-$hash" >> $GITHUB_OUTPUT
-=======
         echo "main=cudaq-${{ inputs.platform }}-${{ inputs.ref }}-$hash" >> $GITHUB_OUTPUT
->>>>>>> 07230dc4
         if [[ -n "${{ inputs.pr-number }}" ]]; then
           echo "pr=-pr${{ inputs.pr-number }}" >> $GITHUB_OUTPUT
         fi
