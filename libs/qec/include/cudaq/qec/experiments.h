--- conflicted
+++ resolved
@@ -102,12 +102,6 @@
 sample_memory_circuit(const code &code, std::size_t numShots,
                       std::size_t numRounds, cudaq::noise_model &noise);
 
-<<<<<<< HEAD
-std::tuple<cudaqx::tensor<uint8_t>, std::vector<double>,
-           cudaqx::tensor<uint8_t>, std::vector<double>>
-pcm_memory_circuit(const code &code, operation statePrep, std::size_t numShots,
-                   std::size_t numRounds, cudaq::noise_model &noise);
-=======
 /// @brief Given a memory circuit setup, generate a DEM
 cudaq::qec::detector_error_model
 dem_from_memory_circuit(const code &code, operation statePrep,
@@ -158,5 +152,4 @@
 z_dem_from_memory_circuit(const code &code, operation statePrep,
                           const std::vector<spin_op_term> &observables,
                           std::size_t numRounds, cudaq::noise_model &noise);
->>>>>>> dedbbba2
 } // namespace cudaq::qec