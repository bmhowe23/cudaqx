--- conflicted
+++ resolved
@@ -13,10 +13,7 @@
 #include "cudaq/qec/decoder.h"
 #include "cudaq/qec/experiments.h"
 #include "cudaq/qec/pcm_utils.h"
-<<<<<<< HEAD
-=======
 #include "cudaq/qec/version.h"
->>>>>>> e2eb6577
 
 TEST(StabilizerTester, checkConstructFromSpinOps) {
   {
@@ -972,27 +969,17 @@
       std::mt19937_64(13));
 
   pcm = cudaq::qec::sort_pcm_columns(pcm, n_syndromes_per_round);
-<<<<<<< HEAD
   auto [pcm_for_rounds, first_column, last_column] =
       cudaq::qec::get_pcm_for_rounds(pcm, n_syndromes_per_round, 0,
                                      n_rounds - 1);
-=======
-  auto pcm_for_rounds = cudaq::qec::get_pcm_for_rounds(
-      pcm, n_syndromes_per_round, 0, n_rounds - 1);
->>>>>>> e2eb6577
   check_pcm_equality(pcm_for_rounds, pcm);
 
   // Try all possible combinations of start and end rounds.
   for (int start_round = 0; start_round < n_rounds; ++start_round) {
     for (int end_round = start_round; end_round < n_rounds; ++end_round) {
-<<<<<<< HEAD
       auto [pcm_test, first_column_test, last_column_test] =
           cudaq::qec::get_pcm_for_rounds(pcm, n_syndromes_per_round,
                                          start_round, end_round);
-=======
-      auto pcm_test = cudaq::qec::get_pcm_for_rounds(pcm, n_syndromes_per_round,
-                                                     start_round, end_round);
->>>>>>> e2eb6577
       // I don't have a good test criteria for this yet. It mainly just runs to
       // see if it runs without errors.
       printf("pcm_test for start_round = %u, end_round = %u:\n", start_round,
@@ -1026,7 +1013,6 @@
   check_pcm_equality(pcm_permuted_and_sorted, pcm);
 }
 
-<<<<<<< HEAD
 TEST(PCMUtilsTester, SlidingWindowDecoderTest) {
   std::size_t n_rounds = 8;
   std::size_t n_errs_per_round = 30;
@@ -1094,7 +1080,8 @@
     syndromes[i] = cudaqx::tensor<uint8_t>(std::vector<std::size_t>{n_rows});
     for (int e = 0; e < num_error_mechanisms_to_set; ++e) {
       auto col = dist(rng);
-      // printf("For syndrome %zu, setting error mechanism %d at column %u\n", i, e, col);
+      // printf("For syndrome %zu, setting error mechanism %d at column %u\n",
+      // i, e, col);
       for (std::size_t r = 0; r < n_rows; ++r)
         syndromes[i].at({r}) ^= pcm.at({r, col});
       // syndromes[i].dump_bits();
@@ -1199,7 +1186,8 @@
              print_as_bits(windowed_decoded_results[i]).c_str());
     }
   }
-=======
+}
+
 TEST(QECCodeTester, checkVersion) {
   std::string version = cudaq::qec::getVersion();
   EXPECT_FALSE(version.empty());
@@ -1209,5 +1197,4 @@
   EXPECT_TRUE(fullVersion.find("NVIDIA/cudaqx") != std::string::npos);
   EXPECT_TRUE(fullVersion.find("CUDAQX_SOLVERS_COMMIT_SHA") ==
               std::string::npos);
->>>>>>> e2eb6577
 }