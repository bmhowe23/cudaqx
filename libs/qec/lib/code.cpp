/****************************************************************-*- C++ -*-****
 * Copyright (c) 2024 NVIDIA Corporation & Affiliates.                         *
 * All rights reserved.                                                        *
 *                                                                             *
 * This source code and the accompanying materials are made available under    *
 * the terms of the Apache License 2.0 which accompanies this distribution.    *
 ******************************************************************************/
#include "cudaq/qec/code.h"

#include "device/memory_circuit.h"

INSTANTIATE_REGISTRY(cudaq::qec::code, const cudaqx::heterogeneous_map &)

namespace cudaq::qec {

std::unique_ptr<code>
code::get(const std::string &name,
          const std::vector<cudaq::spin_op_term> &_stabilizers,
          const heterogeneous_map options) {
  auto [mutex, registry] = get_registry();
<<<<<<< HEAD
  std::lock_guard<std::mutex> lock(mutex);
=======
  std::lock_guard<std::recursive_mutex> lock(mutex);
>>>>>>> 17b409f8
  auto iter = registry.find(name);
  if (iter == registry.end())
    throw std::runtime_error("invalid qec_code requested: " + name);
  auto ret = iter->second(options);
  ret->m_stabilizers = _stabilizers;
  return ret;
}

std::unique_ptr<code> code::get(const std::string &name,
                                const heterogeneous_map options) {
  auto [mutex, registry] = get_registry();
<<<<<<< HEAD
  std::lock_guard<std::mutex> lock(mutex);
=======
  std::lock_guard<std::recursive_mutex> lock(mutex);
>>>>>>> 17b409f8
  auto iter = registry.find(name);
  if (iter == registry.end())
    throw std::runtime_error("invalid qec_code requested: " + name);
  auto ret = iter->second(options);
  return ret;
}

cudaqx::tensor<uint8_t> code::get_parity() const {
  return to_parity_matrix(m_stabilizers);
}
cudaqx::tensor<uint8_t> code::get_parity_x() const {
  return to_parity_matrix(m_stabilizers, stabilizer_type::X);
}

cudaqx::tensor<uint8_t> code::get_parity_z() const {
  return to_parity_matrix(m_stabilizers, stabilizer_type::Z);
}

cudaqx::tensor<uint8_t> code::get_pauli_observables_matrix() const {
  return to_parity_matrix(m_pauli_observables);
}

cudaqx::tensor<uint8_t> code::get_observables_x() const {
  return to_parity_matrix(m_pauli_observables, stabilizer_type::X);
}

cudaqx::tensor<uint8_t> code::get_observables_z() const {
  return to_parity_matrix(m_pauli_observables, stabilizer_type::Z);
}

std::unique_ptr<code> get_code(const std::string &name,
                               const std::vector<cudaq::spin_op_term> &stab,
                               const heterogeneous_map options) {
  return code::get(name, stab, options);
}

std::unique_ptr<code> get_code(const std::string &name,
                               const heterogeneous_map options) {
  return code::get(name, options);
}

std::vector<std::string> get_available_codes() {
  return code::get_registered();
}

} // namespace cudaq::qec<|MERGE_RESOLUTION|>--- conflicted
+++ resolved
@@ -18,11 +18,7 @@
           const std::vector<cudaq::spin_op_term> &_stabilizers,
           const heterogeneous_map options) {
   auto [mutex, registry] = get_registry();
-<<<<<<< HEAD
-  std::lock_guard<std::mutex> lock(mutex);
-=======
   std::lock_guard<std::recursive_mutex> lock(mutex);
->>>>>>> 17b409f8
   auto iter = registry.find(name);
   if (iter == registry.end())
     throw std::runtime_error("invalid qec_code requested: " + name);
@@ -34,11 +30,7 @@
 std::unique_ptr<code> code::get(const std::string &name,
                                 const heterogeneous_map options) {
   auto [mutex, registry] = get_registry();
-<<<<<<< HEAD
-  std::lock_guard<std::mutex> lock(mutex);
-=======
   std::lock_guard<std::recursive_mutex> lock(mutex);
->>>>>>> 17b409f8
   auto iter = registry.find(name);
   if (iter == registry.end())
     throw std::runtime_error("invalid qec_code requested: " + name);
