--- conflicted
+++ resolved
@@ -132,11 +132,7 @@
 decoder::get(const std::string &name, const cudaqx::tensor<uint8_t> &H,
              const cudaqx::heterogeneous_map &param_map) {
   auto [mutex, registry] = get_registry();
-<<<<<<< HEAD
-  std::lock_guard<std::mutex> lock(mutex);
-=======
   std::lock_guard<std::recursive_mutex> lock(mutex);
->>>>>>> 17b409f8
   auto iter = registry.find(name);
   if (iter == registry.end())
     throw std::runtime_error(
