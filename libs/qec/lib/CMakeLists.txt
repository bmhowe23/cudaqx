--- conflicted
+++ resolved
@@ -17,12 +17,9 @@
   experiments.cpp
   pcm_utils.cpp
   plugin_loader.cpp
-<<<<<<< HEAD
   stabilizer_utils.cpp 
   decoders/single_error_lut.cpp
-=======
   version.cpp
->>>>>>> 622b9adb
 )
 
 add_subdirectory(decoders/plugins/example)
