--- conflicted
+++ resolved
@@ -499,11 +499,7 @@
       "get_pcm_for_rounds",
       [](const py::array_t<uint8_t> &H, std::uint32_t num_syndromes_per_round,
          std::uint32_t start_round, std::uint32_t end_round,
-<<<<<<< HEAD
-         bool straddle_start_round, bool straddle_end_round) {
-=======
          bool straddle_end_round, bool straddle_start_round) {
->>>>>>> 2f582809
         auto tensor_H = pcmToTensor(H);
 
         auto [H_new, first_column, last_column] =
@@ -520,29 +516,6 @@
                 .attr("copy")(),
             first_column, last_column);
       },
-<<<<<<< HEAD
-      "Get a sub-PCM for a range of rounds.", py::arg("H"),
-      py::arg("num_syndromes_per_round"), py::arg("start_round"),
-      py::arg("end_round"), py::arg("straddle_start_round") = false,
-      py::arg("straddle_end_round") = false);
-
-  qecmod.def(
-      "pcm_extend_to_n_rounds",
-      [](const py::array_t<uint8_t> &H, std::uint32_t num_syndromes_per_round,
-         std::uint32_t n_rounds) {
-        auto tensor_H = pcmToTensor(H);
-        auto [H_new, column_list] = cudaq::qec::pcm_extend_to_n_rounds(
-            tensor_H, num_syndromes_per_round, n_rounds);
-        // Construct a new py_array_t<uint8_t> from H_new.
-        py::array_t<uint8_t> H_new_py(
-            H_new.shape(),
-            {H_new.shape()[1] * sizeof(uint8_t), sizeof(uint8_t)},
-            H_new.data());
-        return py::make_tuple(H_new_py.attr("copy")(), column_list);
-      },
-      "Extend a parity check matrix to a given number of rounds.", py::arg("H"),
-      py::arg("num_syndromes_per_round"), py::arg("n_rounds"));
-=======
       R"pbdoc(
         Get a sub-PCM for a range of rounds.
 
@@ -570,7 +543,6 @@
       py::arg("H"), py::arg("num_syndromes_per_round"), py::arg("start_round"),
       py::arg("end_round"), py::arg("straddle_start_round") = false,
       py::arg("straddle_end_round") = false);
->>>>>>> 2f582809
 
   qecmod.def(
       "shuffle_pcm_columns",
