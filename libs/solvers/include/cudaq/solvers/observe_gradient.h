/****************************************************************-*- C++ -*-****
 * Copyright (c) 2024 - 2025 NVIDIA Corporation & Affiliates.                  *
 * All rights reserved.                                                        *
 *                                                                             *
 * This source code and the accompanying materials are made available under    *
 * the terms of the Apache License 2.0 which accompanies this distribution.    *
 ******************************************************************************/
#pragma once

#include "optimizer.h"
#include "cudaq/algorithms/observe.h"

namespace cudaq {

/// Parameterized kernels for observe optimization must take on this
/// signature - take a vector of double and return void.
using ParameterizedKernel = std::function<void(std::vector<double>)>;

/// @brief Observe executions can be used for function
/// evaluation or gradient evaluation. This enumeration
/// allows us to distinguish these execution types.
enum class observe_execution_type { function, gradient };

/// @brief Storage type for a single observe iteration. Keeps
/// track of the parameters evaluated at, the result of the
/// observation (shots data and expectations), and the type of
/// the execution.
struct observe_iteration {
  std::vector<double> parameters;
  cudaq::observe_result result;
  observe_execution_type type;
};

/// @brief The observe_gradient provides an extension point
/// for developers to inject custom gradient strategies to be
/// used in global optimization of expectation values in
/// typical quantum variational tasks.
class observe_gradient
    : public cudaqx::extension_point<
          observe_gradient, const ParameterizedKernel &, const spin_op &> {
protected:
  /// The spin operator used in computing expectation values
  /// via `cudaq::observe`
  spin_op op;

  /// The parameterized CUDA Quantum kernel function.
  ParameterizedKernel quantumFunction;

  /// The current batch expectation value to be computed
  std::size_t batchIdx = 0;

  /// The total number of expectation values required
  std::size_t numRequiredExpectations = 0;

  /// @brief The number of shots for expectation value computation
  int shots = -1;

  /// @brief Compute the expectation value at the given parameters.
  double expectation(std::vector<double> &x) {
    auto &platform = cudaq::get_platform();
    std::string kernelName =
        "auto_gradient_kernel_calc_" + std::to_string(batchIdx);
    auto result = cudaq::details::runObservation(
        [&]() { quantumFunction(x); }, const_cast<spin_op &>(op), platform,
        shots, kernelName, 0, nullptr, batchIdx, numRequiredExpectations);
    data.emplace_back(x, result.value(), observe_execution_type::gradient);
    batchIdx++;
    return result.value().expectation();
  }

  /// @brief Compute the gradient at the given multi-dimensional point.
  /// The gradient vector is provided as a non-const reference, subtypes
  /// therefore should update the vector in place.
  virtual void calculateGradient(const std::vector<double> &x,
                                 std::vector<double> &dx,
                                 double expectationAtX) = 0;

  /// @brief Return the number of expectation computations required to
  /// compute the gradient, e.g. 2 for a single parameter parameter-shift rule.
  virtual std::size_t
  getRequiredNumExpectationComputations(const std::vector<double> &x) = 0;

public:
  observe_gradient() = default;

  /// The constructor
  observe_gradient(const ParameterizedKernel &functor, const spin_op &op)
      : op(op), quantumFunction(functor) {}

  /// @brief Storage for all data produced during gradient computation.
  std::vector<observe_iteration> data;

  template <typename NonStdKernel, typename ArgTranslator>
  static std::unique_ptr<observe_gradient>
  get(const std::string &name, NonStdKernel &&kernel, const spin_op &op,
      ArgTranslator &&translator) {
    auto [mutex, registry] = get_registry();
<<<<<<< HEAD
    std::lock_guard<std::mutex> lock(mutex);
=======
    std::lock_guard<std::recursive_mutex> lock(mutex);
>>>>>>> 17b409f8
    auto iter = registry.find(name);
    if (iter == registry.end())
      throw std::runtime_error("Cannot find extension with name = " + name);

    return iter->second(
        [&](std::vector<double> x) {
          std::apply([&](auto &&...arg) { return kernel(arg...); },
                     translator(x));
        },
        op);
  }

  static std::unique_ptr<observe_gradient>
  get(const std::string &name, const ParameterizedKernel &kernel,
      const spin_op &op) {
    return cudaqx::extension_point<observe_gradient,
                                   const ParameterizedKernel &,
                                   const spin_op &>::get(name, kernel, op);
  }

  void set_spin_op(const spin_op in_op) { op = in_op; }
  void set_parameterized_kernel(const ParameterizedKernel kernel) {
    quantumFunction = kernel;
  }

  /// @brief Compute the gradient at the given multi-dimensional point.
  /// The gradient vector is provided as a non-const reference, subtypes
  /// therefore should update the vector in place. This delegates to specific
  /// subtype implementations. It tracks the number of expectations that
  /// need to be computed, and executes them as a batch (e.g. allocates the
  /// state once, zeros the state between each iteration instead of
  /// deallocating).
  void compute(const std::vector<double> &x, std::vector<double> &dx,
               double expectationAtX, int inShots = -1) {
    if (!quantumFunction)
      throw std::runtime_error("[observe_gradient] kernel function not set.");

    shots = inShots;
    numRequiredExpectations = getRequiredNumExpectationComputations(x);
    calculateGradient(x, dx, expectationAtX);
    // reset
    numRequiredExpectations = 0;
    batchIdx = 0;
  }

  virtual ~observe_gradient() {}
};

} // namespace cudaq<|MERGE_RESOLUTION|>--- conflicted
+++ resolved
@@ -95,11 +95,7 @@
   get(const std::string &name, NonStdKernel &&kernel, const spin_op &op,
       ArgTranslator &&translator) {
     auto [mutex, registry] = get_registry();
-<<<<<<< HEAD
-    std::lock_guard<std::mutex> lock(mutex);
-=======
     std::lock_guard<std::recursive_mutex> lock(mutex);
->>>>>>> 17b409f8
     auto iter = registry.find(name);
     if (iter == registry.end())
       throw std::runtime_error("Cannot find extension with name = " + name);
