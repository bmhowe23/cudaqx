--- conflicted
+++ resolved
@@ -37,11 +37,7 @@
   static std::unique_ptr<tensor_impl<Scalar>>
   get(const std::string &name, const std::vector<std::size_t> &shape) {
     auto [mutex, registry] = BaseExtensionPoint::get_registry();
-<<<<<<< HEAD
-    std::lock_guard<std::mutex> lock(mutex);
-=======
     std::lock_guard<std::recursive_mutex> lock(mutex);
->>>>>>> 17b409f8
     auto iter = registry.find(name);
     if (iter == registry.end())
       throw std::runtime_error("invalid tensor_impl requested: " + name);
@@ -64,11 +60,7 @@
   static std::unique_ptr<tensor_impl<Scalar>>
   get(const std::string &name, const std::vector<std::string> &data) {
     auto [mutex, registry] = BaseExtensionPoint::get_registry();
-<<<<<<< HEAD
-    std::lock_guard<std::mutex> lock(mutex);
-=======
     std::lock_guard<std::recursive_mutex> lock(mutex);
->>>>>>> 17b409f8
     auto iter = registry.find(name);
     if (iter == registry.end())
       throw std::runtime_error("invalid tensor_impl requested: " + name);
@@ -103,11 +95,7 @@
   get(const std::string &name, const scalar_type *data,
       const std::vector<std::size_t> &shape) {
     auto [mutex, registry] = BaseExtensionPoint::get_registry();
-<<<<<<< HEAD
-    std::lock_guard<std::mutex> lock(mutex);
-=======
     std::lock_guard<std::recursive_mutex> lock(mutex);
->>>>>>> 17b409f8
     auto iter = registry.find(name);
     if (iter == registry.end())
       throw std::runtime_error("invalid tensor_impl requested: " + name);
